--- conflicted
+++ resolved
@@ -239,13 +239,27 @@
     const plan = `ARCHITECTURAL PLAN:
 
 DATABASE MODELS:
-${databaseModels.map((m) => `- ${m.name}\n  Fields: ${m.fields.join(', ')}\n  Relations: ${m.relations?.join(', ') || 'None'}`).join('\n')}
+${databaseModels
+  .map(
+    (m) =>
+      `- ${m.name}\n  Fields: ${m.fields.join(', ')}\n  Relations: ${
+        m.relations?.join(', ') || 'None'
+      }`,
+  )
+  .join('\n')}
 
 API ROUTES:
 ${apiRoutes.map((r) => `- ${r.method} ${r.path}: ${r.description}`).join('\n')}
 
 CLIENT COMPONENTS:
-${clientComponents.map((c) => `- ${c.name}: ${c.purpose}${c.key_features ? `\n  Features: ${c.key_features.join(', ')}` : ''}`).join('\n')}`;
+${clientComponents
+  .map(
+    (c) =>
+      `- ${c.name}: ${c.purpose}${
+        c.key_features ? `\n  Features: ${c.key_features.join(', ')}` : ''
+      }`,
+  )
+  .join('\n')}`;
 
     // Emit plan as system message
     if (io) {
@@ -534,8 +548,7 @@
  * - Installing dev deps: { target: "client", devDependencies: {"@types/react": "^18.0.0"} }
  * - Installing both: { target: "server", dependencies: {...}, devDependencies: {...} }
  */
-<<<<<<< HEAD
-export const updatePackageJson = tool({
+export const installNpmDep = tool({
   description: `Add dependencies to package.json without removing existing ones.
 
 CRITICAL: You MUST provide a dependencies object with package names and versions.
@@ -544,25 +557,15 @@
 {
   "target": "client",
   "dependencies": {
-    "react-router-dom": "^6.26.0",
     "axios": "^1.7.0"
-  },
-  "reason": "Add routing for multi-page navigation"
-}
-
-DO NOT call this tool with only a reason - you must provide the actual dependencies object with versions.`,
-=======
-export const installNpmDep = tool({
-  description:
-    'Install npm packages to package.json. ONLY use for adding/updating dependencies. Preserves all existing dependencies and package.json fields (scripts, name, version, etc.). Use writeFile if you need to modify non-dependency fields.',
->>>>>>> 206e0470
+  }
+}`,
   inputSchema: z.object({
     target: z
       .enum(['root', 'client', 'server'])
       .describe('Which package.json to update (root, client, or server)'),
     dependencies: z
       .record(z.string())
-<<<<<<< HEAD
       .nullable()
       .describe(
         'Dependencies to add with versions (e.g., {"express": "^5.0.0"}). Must provide this OR devDependencies.',
@@ -572,15 +575,6 @@
       .nullable()
       .describe(
         'Dev dependencies to add with versions (e.g., {"typescript": "^5.0.0"}). Must provide this OR dependencies.',
-=======
-      .optional()
-      .describe('Runtime dependencies to install (e.g., {"express": "^5.0.0", "zod": "^3.22.0"})'),
-    devDependencies: z
-      .record(z.string())
-      .optional()
-      .describe(
-        'Development dependencies to install (e.g., {"typescript": "^5.0.0", "@types/node": "^20.0.0"})',
->>>>>>> 206e0470
       ),
     reason: z
       .string()
@@ -595,25 +589,18 @@
 
     // Validation in execute as safety net
     if (!dependencies && !devDependencies) {
-<<<<<<< HEAD
       throw new Error(
         'Must provide either dependencies or devDependencies with package names and versions. ' +
           'Do not call this tool with only a reason field.',
       );
     }
 
-    return await filesystemService.updatePackageJson(
+    return await filesystemService.installNpmDep(
       sessionId,
       target,
       dependencies ?? undefined,
       devDependencies ?? undefined,
     );
-=======
-      return 'No dependencies provided. Specify at least one package in dependencies or devDependencies.';
-    }
-
-    return await filesystemService.installNpmDep(sessionId, target, dependencies, devDependencies);
->>>>>>> 206e0470
   },
 });
 
